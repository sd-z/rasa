--- conflicted
+++ resolved
@@ -205,13 +205,9 @@
     return [new if label == old else label for label in labels]
 
 
-<<<<<<< HEAD
-def evaluate_entities(targets, predictions, tokens,
-=======
 def evaluate_entities(targets,
                       predictions,
                       tokens,
->>>>>>> 65400729
                       extractors):  # pragma: no cover
     """Creates summary statistics for each entity extractor.
 
@@ -225,13 +221,8 @@
 
     for extractor in extractors:
         merged_predictions = merge_labels(aligned_predictions, extractor)
-<<<<<<< HEAD
-        merged_predictions = substitute_labels(merged_predictions, "O",
-                                               "no_entity")
-=======
         merged_predictions = substitute_labels(
                 merged_predictions, "O", "no_entity")
->>>>>>> 65400729
         logger.info("Evaluation for entity extractor: {} ".format(extractor))
         log_evaluation_table(merged_targets, merged_predictions)
 
@@ -514,9 +505,6 @@
     return patched_entity_predictions
 
 
-<<<<<<< HEAD
-def run_evaluation(data_path, model_path,
-=======
 def patch_duckling(interpreter, extractors, entity_predictions):
     """combines patch_duckling_entities and patch_duckling_extractors"""
 
@@ -527,25 +515,19 @@
     return extractors, entity_predictions
 
 
-def run_evaluation(config, model_path,
->>>>>>> 65400729
+def run_evaluation(data_path, model_path,
                    component_builder=None):  # pragma: no cover
     """Evaluate intent classification and entity extraction."""
 
     # get the metadata config from the package data
     interpreter = Interpreter.load(model_path, config, component_builder)
-<<<<<<< HEAD
     test_data = training_data.load_data(data_path,
                                         interpreter.model_metadata.language)
-    intent_targets, entity_targets = get_targets(test_data)
-    intent_predictions, entity_predictions, tokens = get_predictions(
-            interpreter, test_data)
-=======
+
     intent_targets = get_intent_targets(test_data)
     entity_targets = get_entity_targets(test_data)
     intent_predictions = get_intent_predictions(interpreter, test_data)
     entity_predictions, tokens = get_entity_predictions(interpreter, test_data)
->>>>>>> 65400729
     extractors = get_entity_extractors(interpreter)
     extractors, entity_predictions = patch_duckling(interpreter, extractors,
                                                     entity_predictions)
@@ -602,11 +584,8 @@
     :return: dictionary with key, list structure, where each entry in list
               corresponds to the relevant result for one fold
     """
-<<<<<<< HEAD
-=======
     from collections import defaultdict
     import tempfile
->>>>>>> 65400729
 
     trainer = Trainer(nlu_config)
     train_results = defaultdict(list)
@@ -615,18 +594,8 @@
     entity_test_results = defaultdict(lambda: defaultdict(list))
     tmp_dir = tempfile.mkdtemp()
 
-<<<<<<< HEAD
     for train, test in generate_folds(n_folds, data):
-        td = TrainingData(training_examples=train,
-                          entity_synonyms=data.entity_synonyms,
-                          regex_features=data.regex_features)
-        interpreter = trainer.train(td)
-=======
-    for train, test in generate_folds(n_folds, td):
-        trainer.train(train)
-        model_dir = trainer.persist(tmp_dir)
-        interpreter = Interpreter.load(model_dir, nlu_config)
->>>>>>> 65400729
+        interpreter = trainer.train(train)
 
         # calculate train accuracy
         train_results = combine_intent_result(train_results, interpreter, train)
@@ -734,23 +703,10 @@
         nlu_config = config.load(cmdline_args.config)
         data = training_data.load_data(cmdline_args.data)
         data = drop_intents_below_freq(data, cutoff=5)
-        results = run_cv_evaluation(data, int(cmdline_args.folds), nlu_config)
+        results, entity_results = run_cv_evaluation(
+                data, int(cmdline_args.folds), nlu_config)
         logger.info("CV evaluation (n={})".format(cmdline_args.folds))
 
-<<<<<<< HEAD
-        for k, v in results.train.items():
-            logger.info("train {}: {:.3f} ({:.3f})"
-                        "".format(k, np.mean(v), np.std(v)))
-        for k, v in results.test.items():
-            logger.info("test {}: {:.3f} ({:.3f})"
-                        "".format(k, np.mean(v), np.std(v)))
-=======
-    if args.mode == "crossvalidation":
-        td = training_data.load_data(args.data)
-        td = drop_intents_below_freq(td, cutoff=5)
-        results, entity_results = run_cv_evaluation(td, int(args.folds),
-                                                    nlu_config)
-        logger.info("CV evaluation (n={})".format(args.folds))
         logger.info("Intent evaluation results")
         return_results(results.train, "train")
         return_results(results.test, "test")
@@ -758,7 +714,6 @@
         logger.info("Entity evaluation results")
         return_entity_results(entity_results.train, "train")
         return_entity_results(entity_results.test, "test")
->>>>>>> 65400729
 
     elif cmdline_args.mode == "evaluation":
         run_evaluation(cmdline_args.data, cmdline_args.model)
