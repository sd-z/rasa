from typing import Any, Dict, List, Text

from rasa.nlu.tokenizers.tokenizer import Token
from rasa.nlu.tokenizers.whitespace_tokenizer import WhitespaceTokenizer
from rasa.nlu.training_data import Message
from rasa.nlu.constants import MESSAGE_ATTRIBUTES, TOKENS_NAMES
import rasa.utils.train_utils as train_utils
import tensorflow as tf


class ConveRTTokenizer(WhitespaceTokenizer):
    """Tokenizer using ConveRT model.

    Loads the ConveRT(https://github.com/PolyAI-LDN/polyai-models#convert)
    model from TFHub and computes sub-word tokens for dense
    featurizable attributes of each message object.
    """

    defaults = {
        # Flag to check whether to split intents
        "intent_tokenization_flag": False,
        # Symbol on which intent should be split
        "intent_split_symbol": "_",
        # Text will be tokenized with case sensitive as default
        "case_sensitive": True,
    }

    def __init__(self, component_config: Dict[Text, Any] = None) -> None:
        """Construct a new tokenizer using the WhitespaceTokenizer framework."""

        super().__init__(component_config)

<<<<<<< HEAD
        self._load_tokenizer_params()

    def _load_tokenizer_params(self):

        # needed to load the ConveRT model
        import tensorflow_text
        import tensorflow_hub as tfhub
        import os

        model_url = "http://models.poly-ai.com/convert/v1/model.tar.gz"

        try:
            self.module = tfhub.load(model_url)
        except OSError:
            os.environ["TFHUB_CACHE_DIR"] = "/tmp/tfhub"
            self.module = tfhub.load(model_url)
=======
        model_url = "http://models.poly-ai.com/convert/v1/model.tar.gz"
        self.module = train_utils.load_tf_hub_model(model_url)
>>>>>>> c33e4088

        self.tokenize_signature = self.module.signatures["tokenize"]

    def _tokenize(self, sentence: Text) -> Any:

        return self.tokenize_signature(tf.convert_to_tensor([sentence]))[
            "default"
        ].numpy()

    def tokenize(self, message: Message, attribute: Text) -> List[Token]:
        """Tokenize the text using the ConveRT model.

        ConveRT adds a special char in front of (some) words and splits words into
        sub-words. To ensure the entity start and end values matches the token values,
        tokenize the text first using the whitespace tokenizer. If individual tokens
        are split up into multiple tokens, we make sure that the start end end value
        of the first and last respective tokens stay the same.
        """

        # perform whitespace tokenization
        tokens_in = super().tokenize(message, attribute)

        tokens_out = []

        for token in tokens_in:
            token_start, token_end, token_text = token.start, token.end, token.text

            # use ConveRT model to tokenize the text
            split_token_strings = self._tokenize(token_text)[0]

            # clean tokens (remove special chars and empty tokens)
            split_token_strings = self._clean_tokens(split_token_strings)

            tokens_out += train_utils.align_tokens(
                split_token_strings, token_end, token_start
            )

        return tokens_out

    def _clean_tokens(self, tokens: List[bytes]):
        """Encode tokens and remove special char added by ConveRT."""

        tokens = [string.decode("utf-8").replace("﹏", "") for string in tokens]
        return [string for string in tokens if string]<|MERGE_RESOLUTION|>--- conflicted
+++ resolved
@@ -30,27 +30,8 @@
 
         super().__init__(component_config)
 
-<<<<<<< HEAD
-        self._load_tokenizer_params()
-
-    def _load_tokenizer_params(self):
-
-        # needed to load the ConveRT model
-        import tensorflow_text
-        import tensorflow_hub as tfhub
-        import os
-
-        model_url = "http://models.poly-ai.com/convert/v1/model.tar.gz"
-
-        try:
-            self.module = tfhub.load(model_url)
-        except OSError:
-            os.environ["TFHUB_CACHE_DIR"] = "/tmp/tfhub"
-            self.module = tfhub.load(model_url)
-=======
         model_url = "http://models.poly-ai.com/convert/v1/model.tar.gz"
         self.module = train_utils.load_tf_hub_model(model_url)
->>>>>>> c33e4088
 
         self.tokenize_signature = self.module.signatures["tokenize"]
 
