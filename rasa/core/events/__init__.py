--- conflicted
+++ resolved
@@ -144,10 +144,7 @@
         return [cls(parameters.get("timestamp"), parameters.get("metadata"))]
 
     def as_dict(self) -> Dict[Text, Any]:
-        d = {
-            "event": self.type_name,
-            "timestamp": self.timestamp,
-        }
+        d = {"event": self.type_name, "timestamp": self.timestamp}
 
         if self.metadata:
             d["metadata"] = self.metadata
@@ -591,21 +588,13 @@
 
     def __init__(
         self,
-<<<<<<< HEAD
         future_event,
         trigger_date_time,
         name=None,
         kill_on_user_message=True,
         timestamp=None,
         event_is_action=False,
-=======
-        action_name: Text,
-        trigger_date_time: datetime,
-        name: Optional[Text] = None,
-        kill_on_user_message: bool = True,
-        timestamp: Optional[int] = None,
         metadata: Optional[Dict[Text, Any]] = None,
->>>>>>> b64a36c2
     ):
         """Creates the reminder
 
@@ -648,7 +637,12 @@
         return (
             "ReminderScheduled("
             "future_event: {}, event_is_action: {}, trigger_date: {}, name: {}"
-            ")".format(self.future_event, self.event_is_action, self.trigger_date_time, self.name)
+            ")".format(
+                self.future_event,
+                self.event_is_action,
+                self.trigger_date_time,
+                self.name,
+            )
         )
 
     def _data_obj(self):
@@ -680,17 +674,11 @@
             ReminderScheduled(
                 future_event,
                 trigger_date_time,
-<<<<<<< HEAD
                 name=parameters.get("name", None),
                 kill_on_user_message=parameters.get("kill_on_user_msg", True),
                 timestamp=parameters.get("timestamp"),
                 event_is_action=event_is_action,
-=======
-                parameters.get("name", None),
-                parameters.get("kill_on_user_msg", True),
-                parameters.get("timestamp"),
-                parameters.get("metadata"),
->>>>>>> b64a36c2
+                metadata=parameters.get("metadata"),
             )
         ]
 
@@ -701,8 +689,13 @@
 
     type_name = "cancel_reminder"
 
-<<<<<<< HEAD
-    def __init__(self, event_name, event_is_action=False, timestamp=None):
+    def __init__(
+        self,
+        event_name,
+        event_is_action=False,
+        timestamp=None,
+        metadata: Optional[Dict[Text, Any]] = None,
+    ):
         """
         Args:
             event_name: name of the scheduled intent or action to be cancelled
@@ -711,23 +704,7 @@
 
         self.event_name = event_name
         self.event_is_action = event_is_action
-        super().__init__(timestamp)
-=======
-    def __init__(
-        self,
-        action_name: Text,
-        timestamp: Optional[int] = None,
-        metadata: Optional[Dict[Text, Any]] = None,
-    ):
-        """
-        Args:
-            action_name: name of the scheduled action to be cancelled
-            metadata: optional event metadata
-        """
-
-        self.action_name = action_name
         super().__init__(timestamp, metadata)
->>>>>>> b64a36c2
 
     def __hash__(self):
         return hash(self.event_name)
@@ -736,10 +713,14 @@
         return isinstance(other, ReminderCancelled)
 
     def __str__(self):
-        return "ReminderCancelled(event: {}, event_is_action: {})".format(self.event_name, self.event_is_action)
-
-    def as_story_string(self):
-        props = json.dumps({"event": self.event_name, "event_is_action": self.event_is_action})
+        return "ReminderCancelled(event: {}, event_is_action: {})".format(
+            self.event_name, self.event_is_action
+        )
+
+    def as_story_string(self):
+        props = json.dumps(
+            {"event": self.event_name, "event_is_action": self.event_is_action}
+        )
         return f"{self.type_name}{props}"
 
     @classmethod
@@ -751,17 +732,12 @@
             event_is_action = False
             event = parameters.get("intent")
         return [
-<<<<<<< HEAD
-            ReminderCancelled(event,
-                              event_is_action=event_is_action,
-                              timestamp=parameters.get("timestamp"))
-=======
             ReminderCancelled(
-                parameters.get("action"),
-                parameters.get("timestamp"),
-                parameters.get("metadata"),
-            )
->>>>>>> b64a36c2
+                event,
+                event_is_action=event_is_action,
+                timestamp=parameters.get("timestamp"),
+                metadata=parameters.get("metadata"),
+            )
         ]
 
 
