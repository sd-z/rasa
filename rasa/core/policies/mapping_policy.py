--- conflicted
+++ resolved
@@ -33,15 +33,11 @@
     executed whenever the intent is detected. This policy takes precedence over
     any other policy."""
 
-<<<<<<< HEAD
     @staticmethod
     def _standard_featurizer():
         return None
 
-    def __init__(self, priority: int = 3) -> None:
-=======
     def __init__(self, priority: int = MAPPING_POLICY_PRIORITY) -> None:
->>>>>>> 9772ec6c
         """Create a new Mapping policy."""
 
         super(MappingPolicy, self).__init__(priority=priority)
