import asyncio
import io

import pytest
from aioresponses import aioresponses
from sanic import Sanic, response
from typing import Text

import rasa_core
from rasa_core import utils
from rasa_core.agent import Agent
from rasa_core.interpreter import INTENT_MESSAGE_PREFIX
from rasa_core.policies.memoization import AugmentedMemoizationPolicy
from rasa_core.utils import EndpointConfig


@pytest.fixture(scope="session")
def loop():
    from pytest_sanic.plugin import loop as sanic_loop
    return next(sanic_loop())


def test_agent_train(loop, tmpdir, default_domain):
    training_data_file = 'examples/moodbot/data/stories.md'
    agent = Agent("examples/moodbot/domain.yml",
                  policies=[AugmentedMemoizationPolicy()])

    training_data = loop.run_until_complete(
        agent.load_data(training_data_file))
    agent.train(training_data)
    agent.persist(tmpdir.strpath)

    loaded = Agent.load(tmpdir.strpath)

    # test domain
    assert loaded.domain.action_names == agent.domain.action_names
    assert loaded.domain.intents == agent.domain.intents
    assert loaded.domain.entities == agent.domain.entities
    assert loaded.domain.templates == agent.domain.templates
    assert [s.name for s in loaded.domain.slots] == \
           [s.name for s in agent.domain.slots]

    # test policies
    assert type(loaded.policy_ensemble) is type(
        agent.policy_ensemble)  # nopep8
    assert [type(p) for p in loaded.policy_ensemble.policies] == \
           [type(p) for p in agent.policy_ensemble.policies]


def test_agent_handle_message(loop, default_agent):
    message = INTENT_MESSAGE_PREFIX + 'greet{"name":"Rasa"}'
    result = loop.run_until_complete(default_agent.handle_message(
        message,
        sender_id="test_agent_handle_message"))
    assert result == [{'recipient_id': 'test_agent_handle_message',
                       'text': 'hey there Rasa!'}]


def test_agent_wrong_use_of_load(tmpdir, default_domain):
    training_data_file = 'examples/moodbot/data/stories.md'
    agent = Agent("examples/moodbot/domain.yml",
                  policies=[AugmentedMemoizationPolicy()])

    with pytest.raises(ValueError):
        # try to load a model file from a data path, which is nonsense and
        # should fail properly
        agent.load(training_data_file)


def test_agent_with_model_server(loop,
                                 tmpdir, zipped_moodbot_model,
                                 moodbot_domain, moodbot_metadata):
    fingerprint = 'somehash'
    model_endpoint_config = EndpointConfig.from_dict(
        {"url": 'http://server.com/model/default_core@latest',
         "wait_time_between_pulls": None}
    )

    # mock a response that returns a zipped model
    with io.open(zipped_moodbot_model, 'rb') as f:
        body = f.read()
    with aioresponses() as mocked:
        mocked.get(model_endpoint_config.url,
                   headers={"ETag": fingerprint,
                            "Content-Type": 'application/zip'},
                   body=body)
        agent = loop.run_until_complete(rasa_core.agent.load_from_server(
            model_server=model_endpoint_config))

    assert agent.fingerprint == fingerprint

    assert agent.domain.as_dict() == moodbot_domain.as_dict()

    agent_policies = {utils.module_path_from_instance(p)
                      for p in agent.policy_ensemble.policies}
    moodbot_policies = set(moodbot_metadata["policy_names"])
    assert agent_policies == moodbot_policies


def model_server_app(model_path: Text, model_hash: Text = "somehash"):
    app = Sanic(__name__)

    @app.route("/model", methods=['GET'])
    async def model(request):
        """Simple HTTP NLG generator, checks that the incoming request
        is format according to the spec."""

        if model_hash == request.headers.get("If-None-Match"):
            return response.text("", 204)

        return await response.file_stream(
            location=model_path,
            headers={'ETag': model_hash,
                     'filename': model_path},
            mime_type='application/zip')

    return app


async def test_agent_with_model_server_in_thread(test_server, tmpdir,
                                                 zipped_moodbot_model,
                                                 moodbot_domain,
                                                 moodbot_metadata):

    fingerprint = 'somehash'
    server = await test_server(model_server_app(zipped_moodbot_model,
                                                model_hash=fingerprint))

    model_endpoint_config = EndpointConfig.from_dict({
        "url": server.make_url('/model'),
        "wait_time_between_pulls": 1
    })

    agent = await rasa_core.agent.load_from_server(
        model_server=model_endpoint_config)

    await asyncio.sleep(10)

    assert agent.fingerprint == fingerprint

    assert agent.domain.as_dict() == moodbot_domain.as_dict()

    agent_policies = {utils.module_path_from_instance(p)
                      for p in agent.policy_ensemble.policies}
    moodbot_policies = set(moodbot_metadata["policy_names"])
    assert agent_policies == moodbot_policies
    await server.close()


def test_wait_time_between_pulls_from_file(monkeypatch):
<<<<<<< HEAD
    from future.utils import raise_

    monkeypatch.setattr("rasa_core.agent.schedule_model_pulling",
=======
    monkeypatch.setattr("rasa_core.agent.start_model_pulling_in_worker",
>>>>>>> 780bd4d1
                        lambda *args: True)
    monkeypatch.setattr("rasa_core.agent._update_model_from_server",
                        lambda *args: 1 / 0)  # raises an exception

    model_endpoint_config = utils. \
        read_endpoint_config("data/test_endpoints/model_endpoint.yml", "model")

    rasa_core.agent. \
        load_from_server(model_server=model_endpoint_config)


def test_wait_time_between_pulls_str(monkeypatch):
<<<<<<< HEAD
    from future.utils import raise_

    monkeypatch.setattr("rasa_core.agent.schedule_model_pulling",
=======
    monkeypatch.setattr("rasa_core.agent.start_model_pulling_in_worker",
>>>>>>> 780bd4d1
                        lambda *args: True)
    monkeypatch.setattr("rasa_core.agent._update_model_from_server",
                        lambda *args: 1 / 0)  # raises an exception

    model_endpoint_config = EndpointConfig.from_dict(
        {"url": 'http://server.com/model/default_core@latest',
         "wait_time_between_pulls": "10"}
    )

    rasa_core.agent. \
        load_from_server(model_server=model_endpoint_config)


def test_wait_time_between_pulls_with_not_number(monkeypatch):
<<<<<<< HEAD
    from future.utils import raise_

    monkeypatch.setattr("rasa_core.agent.schedule_model_pulling",
                        lambda *args: raise_(Exception()))
=======
    monkeypatch.setattr("rasa_core.agent.start_model_pulling_in_worker",
                        lambda *args: 1 / 0)  # raises an exception
>>>>>>> 780bd4d1
    monkeypatch.setattr("rasa_core.agent._update_model_from_server",
                        lambda *args: True)

    model_endpoint_config = EndpointConfig.from_dict(
        {"url": 'http://server.com/model/default_core@latest',
         "wait_time_between_pulls": "None"}
    )

    rasa_core.agent. \
        load_from_server(model_server=model_endpoint_config)<|MERGE_RESOLUTION|>--- conflicted
+++ resolved
@@ -148,13 +148,7 @@
 
 
 def test_wait_time_between_pulls_from_file(monkeypatch):
-<<<<<<< HEAD
-    from future.utils import raise_
-
     monkeypatch.setattr("rasa_core.agent.schedule_model_pulling",
-=======
-    monkeypatch.setattr("rasa_core.agent.start_model_pulling_in_worker",
->>>>>>> 780bd4d1
                         lambda *args: True)
     monkeypatch.setattr("rasa_core.agent._update_model_from_server",
                         lambda *args: 1 / 0)  # raises an exception
@@ -167,13 +161,7 @@
 
 
 def test_wait_time_between_pulls_str(monkeypatch):
-<<<<<<< HEAD
-    from future.utils import raise_
-
     monkeypatch.setattr("rasa_core.agent.schedule_model_pulling",
-=======
-    monkeypatch.setattr("rasa_core.agent.start_model_pulling_in_worker",
->>>>>>> 780bd4d1
                         lambda *args: True)
     monkeypatch.setattr("rasa_core.agent._update_model_from_server",
                         lambda *args: 1 / 0)  # raises an exception
@@ -188,15 +176,8 @@
 
 
 def test_wait_time_between_pulls_with_not_number(monkeypatch):
-<<<<<<< HEAD
-    from future.utils import raise_
-
     monkeypatch.setattr("rasa_core.agent.schedule_model_pulling",
-                        lambda *args: raise_(Exception()))
-=======
-    monkeypatch.setattr("rasa_core.agent.start_model_pulling_in_worker",
-                        lambda *args: 1 / 0)  # raises an exception
->>>>>>> 780bd4d1
+                        lambda *args: 1 / 0)
     monkeypatch.setattr("rasa_core.agent._update_model_from_server",
                         lambda *args: True)
 
