--- conflicted
+++ resolved
@@ -18,11 +18,7 @@
 
     featurizer._set_spacy_features(message)
 
-<<<<<<< HEAD
-    seq_vecs, sen_vecs = message.get_dense_features(TEXT, [], [])
-=======
-    vecs = message.get_dense_features(TEXT, [])
->>>>>>> 05a637f5
+    seq_vecs, sen_vecs = message.get_dense_features(TEXT, [])
 
     expected = np.array([-0.28451, 0.31007, -0.57039, -0.073056, -0.17322])
     expected_cls = np.array([-0.196496, 0.3249364, -0.37408298, -0.10622784, 0.062756])
@@ -108,12 +104,8 @@
 
     ftr._set_spacy_features(message)
 
-<<<<<<< HEAD
-    seq_vecs, sen_vecs = message.get_dense_features(TEXT, [], [])
+    seq_vecs, sen_vecs = message.get_dense_features(TEXT, [])
     vecs = seq_vecs[0][:5]
-=======
-    vecs = message.get_dense_features(TEXT, [])[0][:5]
->>>>>>> 05a637f5
 
     assert np.allclose(token_vectors[0][:5], vecs, atol=1e-4)
     assert np.allclose(vecs, expected, atol=1e-4)
@@ -160,34 +152,24 @@
     expected = np.array([-0.28451, 0.31007, -0.57039, -0.073056, -0.17322])
     expected_cls = np.array([-0.196496, 0.3249364, -0.37408298, -0.10622784, 0.062756])
 
-<<<<<<< HEAD
-    seq_vecs, sen_vecs = message.get_dense_features(TEXT, [], [])
-=======
-    vecs = message.get_dense_features(TEXT, [])
->>>>>>> 05a637f5
+    seq_vecs, sen_vecs = message.get_dense_features(TEXT, [])
 
     assert 5 == len(seq_vecs)
     assert 1 == len(sen_vecs)
     assert np.allclose(seq_vecs[0][:5], expected, atol=1e-5)
     assert np.allclose(sen_vecs[-1][:5], expected_cls, atol=1e-5)
 
-<<<<<<< HEAD
-    seq_vecs, sen_vecs = message.get_dense_features(RESPONSE, [], [])
-=======
-    vecs = message.get_dense_features(RESPONSE, [])
->>>>>>> 05a637f5
+    seq_vecs, sen_vecs = message.get_dense_features(RESPONSE, [])
 
     assert 5 == len(seq_vecs)
     assert 1 == len(sen_vecs)
     assert np.allclose(seq_vecs[0][:5], expected, atol=1e-5)
     assert np.allclose(sen_vecs[-1][:5], expected_cls, atol=1e-5)
 
-<<<<<<< HEAD
-    seq_vecs, sen_vecs = message.get_dense_features(INTENT, [], [])
-=======
-    vecs = message.get_dense_features(INTENT, [])
+    seq_vecs, sen_vecs = message.get_dense_features(INTENT, [])
 
-    assert vecs is None
+    assert seq_vecs is None
+    assert sen_vecs is None
 
 
 def test_spacy_featurizer_using_empty_model():
@@ -206,8 +188,7 @@
 
     ftr._set_spacy_features(message)
 
-    vecs = message.get_dense_features(TEXT)
->>>>>>> 05a637f5
+    seq_vecs, sen_vecs = message.get_dense_features(TEXT, [])
 
     assert seq_vecs is None
     assert sen_vecs is None